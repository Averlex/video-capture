--- conflicted
+++ resolved
@@ -1,7 +1,3 @@
 # Camera stream capturing and processing using OpenCV
 
-<<<<<<< HEAD
-A simple script used to capture video stream and process it on on the fly
-=======
-A simple script used to capture video stream and process it on on the fly. Uses multiprocessing to perform actions simultaneously
->>>>>>> d31e8650
+A simple script used to capture video stream and process it on on the fly. Uses multiprocessing to perform actions simultaneously